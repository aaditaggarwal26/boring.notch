//
//  BoringNotch.swift
//  boringNotch
//
//  Created by Harsh Vardhan  Goswami  on 02/08/24.
//

import SwiftUI

var notchAnimation = Animation.spring(response: 0.7, dampingFraction: 0.8, blendDuration: 0.8)

struct BoringNotch: View {
    @StateObject var vm: BoringViewModel
    let onHover: () -> Void
    @State private var isExpanded = false
    @State var showEmptyState = false
    @StateObject private var musicManager: MusicManager
    @StateObject var batteryModel: BatteryStatusViewModel
    @State private var haptics: Bool = false
    
    init(vm: BoringViewModel, batteryModel: BatteryStatusViewModel, onHover: @escaping () -> Void) {
        _vm = StateObject(wrappedValue: vm)
        _musicManager = StateObject(wrappedValue: MusicManager(vm: vm))
        _batteryModel = StateObject(wrappedValue: batteryModel)
        self.onHover = onHover
    }
    
    func calculateNotchWidth() -> CGFloat {
        let isFaceVisible = vm.nothumanface || musicManager.lastUpdated.timeIntervalSinceNow > -vm.waitInterval || musicManager.isPlaying
        let baseWidth = vm.sizes.size.closed.width ?? 0
        
        let notchWidth: CGFloat = vm.notchState == .open
        ? vm.sizes.size.opened.width!
        : batteryModel.showChargingInfo
        ? baseWidth + 200
        : CGFloat(vm.firstLaunch ? 50 : 0) + baseWidth + (isFaceVisible ? 100 : 0)
        
        return notchWidth
    }
    
    
    var body: some View {
        ZStack {
            NotchShape(cornerRadius: vm.notchState == .open ? vm.sizes.corderRadius.opened.inset : vm.sizes.corderRadius.closed.inset)
                .fill(Color.black)
                .frame(width: calculateNotchWidth(), height: vm.notchState == .open ? (vm.sizes.size.opened.height!) : vm.sizes.size.closed.height)
                .animation(notchAnimation, value: batteryModel.showChargingInfo)
                .animation(notchAnimation, value: musicManager.isPlaying)
                .animation(.smooth, value: vm.firstLaunch)
                .shadow(color: .black.opacity(0.5), radius: 10)
            
            VStack {
                if vm.notchState == .open {
                    Spacer()
                    VStack(spacing: 10) {
                        BoringHeader(vm: vm, percentage: batteryModel.batteryPercentage, isCharging: batteryModel.isPluggedIn).padding(.leading, 6).padding(.trailing, 10).animation(.spring(response: 0.7, dampingFraction: 0.8, blendDuration: 0.8), value: vm.notchState)
                        if vm.firstLaunch {
                            HelloAnimation().frame(width: 200, height: vm.sizes.size.opened.height! - 30 ).onAppear(perform: {
                                vm.closeHello()
                            }).padding(.vertical, 110).padding(.top, 70)
                        }
                    }
                }
                
                if !vm.firstLaunch {
                    
                    HStack(spacing: 15) {
                        if vm.notchState == .closed && batteryModel.showChargingInfo {
                            Text("Charging")
                        }
                        if (musicManager.isPlaying || musicManager.lastUpdated.timeIntervalSinceNow > -vm.waitInterval) && (!batteryModel.showChargingInfo || vm.notchState == .open) && vm.currentView != .menu  {
                            
                            Image(nsImage: musicManager.albumArt)
                                .resizable()
                                .aspectRatio(contentMode: .fill)
                                .frame(
                                    width: vm.notchState == .open ? vm.musicPlayerSizes.image.size.opened.width : vm.musicPlayerSizes.image.size.closed.width,
                                    height: vm.notchState == .open ? vm.musicPlayerSizes.image.size.opened.height : vm.musicPlayerSizes.image.size.closed.height
                                )
                                .cornerRadius(vm.notchState == .open ? vm.musicPlayerSizes.image.corderRadius.opened.inset! : vm.musicPlayerSizes.image.corderRadius.closed.inset!)
                                .scaledToFit()
                                .padding(.leading, vm.notchState == .open ? 5 : 3)
                        }
                        
<<<<<<< HEAD
                        if vm.currentView != .menu {
                            if musicManager.isPlaying == true || musicManager.lastUpdated.timeIntervalSinceNow > -vm.waitInterval {
                                VStack(alignment: .leading, spacing: 5) {
                                    VStack(alignment: .leading, spacing: 3){
                                        Text(musicManager.songTitle)
                                            .font(.headline)
                                            .fontWeight(.regular)
                                            .foregroundColor(.white)
                                            .lineLimit(1)
                                        Text(musicManager.artistName)
                                            .font(.subheadline)
                                            .foregroundColor(.gray)
                                            .lineLimit(1)
                                    }
                                    HStack(spacing: 5) {
                                        Button {
                                            musicManager.previousTrack()
                                        } label: {
                                            Rectangle()
                                                .fill(.clear)
                                                .contentShape(Rectangle())
                                                .frame(width: 30, height: 30)
                                                .overlay {
                                                    Image(systemName: "backward.fill")
                                                        .imageScale(.medium)
                                                        .foregroundStyle(.white)
                                                }
                                        }
                                        Button {
                                            musicManager.togglePlayPause()
                                        } label: {
                                            Rectangle()
                                                .fill(.clear)
                                                .contentShape(Rectangle())
                                                .frame(width: 30, height: 30)
                                                .overlay {
                                                    Image(systemName: musicManager.isPlaying ? "pause.fill" : "play.fill")
                                                        .imageScale(.large)
                                                        .contentTransition(.symbolEffect)
                                                        .foregroundStyle(.white)
                                                }
                                        }
                                        Button {
                                            musicManager.nextTrack()
                                        } label: {
                                            Capsule()
                                                .fill(.black)
                                                .frame(width: 30, height: 30)
                                                .overlay {
                                                    Rectangle()
                                                        .fill(.clear)
                                                        .contentShape(Rectangle())
                                                        .frame(width: 30, height: 30)
                                                        .overlay {
                                                            Image(systemName: "forward.fill")
                                                                .imageScale(.medium)
                                                                .foregroundStyle(.white)
                                                        }
                                                    
                                                }
=======
                        
                        if vm.notchState == .open {
                            if vm.currentView == .menu {
                                BoringExtrasMenu(vm: vm).transition(.blurReplace.animation(.spring(.bouncy(duration: 0.3))))
                            }
                            
                            if vm.currentView != .menu {
                                if musicManager.isPlaying == true || musicManager.lastUpdated.timeIntervalSinceNow > -vm.waitInterval {
                                    VStack(alignment: .leading, spacing: 5) {
                                        VStack(alignment: .leading, spacing: 3){
                                            Text(musicManager.songTitle)
                                                .font(.headline)
                                                .fontWeight(.regular)
                                                .foregroundColor(.white)
                                                .lineLimit(1)
                                            Text(musicManager.artistName)
                                                .font(.subheadline)
                                                .foregroundColor(.gray)
                                                .lineLimit(1)
                                        }
                                        HStack(spacing: 5) {
                                            Button {
                                                musicManager.previousTrack()
                                            } label: {
                                                Capsule()
                                                    .fill(.black)
                                                    .frame(width: 30, height: 30)
                                                    .overlay {
                                                        Image(systemName: "backward.fill")
                                                            .foregroundColor(.white)
                                                            .imageScale(.medium)
                                                    }
                                            }
                                            Button {
                                                musicManager.togglePlayPause()
                                            } label: {
                                                Capsule()
                                                    .fill(.black)
                                                    .frame(width: 30, height: 30)
                                                    .overlay {
                                                        Image(systemName: musicManager.isPlaying ? "pause.fill" : "play.fill")
                                                            .foregroundColor(.white)
                                                            .contentTransition(.symbolEffect)
                                                            .imageScale(.large)
                                                    }
                                            }
                                            Button {
                                                musicManager.nextTrack()
                                            } label: {
                                                Capsule()
                                                    .fill(.black)
                                                    .frame(width: 30, height: 30)
                                                    .overlay {
                                                        Capsule()
                                                            .fill(.black)
                                                            .frame(width: 30, height: 30)
                                                            .overlay {
                                                                Image(systemName: "forward.fill")
                                                                    .foregroundColor(.white)
                                                                    .imageScale(.medium)
                                                                
                                                            }
                                                    }
                                            }
>>>>>>> 269cf0eb
                                        }
                                    }
                                    .transition(.blurReplace.animation(.spring(.bouncy(duration: 0.3)).delay(vm.notchState == .closed ? 0 : 0.1)))
                                    .buttonStyle(PlainButtonStyle())
                                }
                                
                                
                                if musicManager.isPlaying == false && musicManager.lastUpdated.timeIntervalSinceNow < -vm.waitInterval {
                                    EmptyStateView(message:vm.emptyStateText )
                                }
                            }
                        }
                        
                        
                        if vm.currentView != .menu {
                            Spacer()
                        }
                        
                        
                        if vm.currentView != .menu && vm.notchState == .closed && batteryModel.showChargingInfo {
                            BoringBatteryView(batteryPercentage: batteryModel.batteryPercentage, isPluggedIn: batteryModel.isPluggedIn)
                        }
                        
                        if vm.currentView != .menu && !batteryModel.showChargingInfo && (musicManager.isPlaying || musicManager.lastUpdated.timeIntervalSinceNow > -vm.waitInterval) {
                            MusicVisualizer(avgColor: musicManager.avgColor, isPlaying: musicManager.isPlaying)
                                .frame(width: 30).padding(.horizontal, vm.notchState == .open ? 8 : 2)
                        }
                    }
                }
            }.frame(width: calculateFrameWidthforNotchContent())
                .padding(.horizontal, 10)
                .padding(.vertical, vm.notchState == .open ? 10 : 20)
                .padding(.bottom, vm.notchState == .open ? 5 : 0)
                .padding(.top, vm.notchState == .closed ? 5 : 0)
                .transition(.blurReplace.animation(.spring(.bouncy(duration: 0.5))))
            
        }
        .onHover { hovering in
            if ((vm.notchState == .closed) && vm.enableHaptics) {
                haptics.toggle()
            }
            withAnimation(vm.animation) {
                if hovering {
                    vm.open()
                } else {
                    vm.close()
                    vm.openMusic()
                }
                self.onHover()
            }
        }
        .sensoryFeedback(.levelChange, trigger: haptics)
        .onChange(of: batteryModel.isPluggedIn, { oldValue, newValue in
            withAnimation(.spring(response: 1, dampingFraction: 0.8, blendDuration: 0.7)) {
                if newValue {
                    batteryModel.showChargingInfo = true
                } else {
                    batteryModel.showChargingInfo = false
                }
            }
        })
        .environmentObject(vm)
    }
    
    func calculateFrameWidthforNotchContent() -> CGFloat? {
        // Calculate intermediate values
        let chargingInfoWidth: CGFloat = batteryModel.showChargingInfo ? 180 : 0
        let musicPlayingWidth: CGFloat = (!vm.firstLaunch && !batteryModel.showChargingInfo && (musicManager.isPlaying || (musicManager.lastUpdated.timeIntervalSinceNow > -vm.waitInterval || vm.nothumanface))) ? 85 : 0
        
        let closedWidth: CGFloat = vm.sizes.size.closed.width! - 20
        
        let dynamicWidth: CGFloat = chargingInfoWidth + musicPlayingWidth + closedWidth
        print(closedWidth, chargingInfoWidth, musicPlayingWidth, dynamicWidth)
        // Return the appropriate width based on the notch state
        return vm.notchState == .open ? vm.musicPlayerSizes.player.size.opened.width : dynamicWidth
    }
}


func onHover(){}

#Preview {
    ContentView(onHover:onHover, vm:.init(), batteryModel: .init(vm: BoringViewModel())).environmentObject(BoringViewModel())
}<|MERGE_RESOLUTION|>--- conflicted
+++ resolved
@@ -81,69 +81,6 @@
                                 .scaledToFit()
                                 .padding(.leading, vm.notchState == .open ? 5 : 3)
                         }
-                        
-<<<<<<< HEAD
-                        if vm.currentView != .menu {
-                            if musicManager.isPlaying == true || musicManager.lastUpdated.timeIntervalSinceNow > -vm.waitInterval {
-                                VStack(alignment: .leading, spacing: 5) {
-                                    VStack(alignment: .leading, spacing: 3){
-                                        Text(musicManager.songTitle)
-                                            .font(.headline)
-                                            .fontWeight(.regular)
-                                            .foregroundColor(.white)
-                                            .lineLimit(1)
-                                        Text(musicManager.artistName)
-                                            .font(.subheadline)
-                                            .foregroundColor(.gray)
-                                            .lineLimit(1)
-                                    }
-                                    HStack(spacing: 5) {
-                                        Button {
-                                            musicManager.previousTrack()
-                                        } label: {
-                                            Rectangle()
-                                                .fill(.clear)
-                                                .contentShape(Rectangle())
-                                                .frame(width: 30, height: 30)
-                                                .overlay {
-                                                    Image(systemName: "backward.fill")
-                                                        .imageScale(.medium)
-                                                        .foregroundStyle(.white)
-                                                }
-                                        }
-                                        Button {
-                                            musicManager.togglePlayPause()
-                                        } label: {
-                                            Rectangle()
-                                                .fill(.clear)
-                                                .contentShape(Rectangle())
-                                                .frame(width: 30, height: 30)
-                                                .overlay {
-                                                    Image(systemName: musicManager.isPlaying ? "pause.fill" : "play.fill")
-                                                        .imageScale(.large)
-                                                        .contentTransition(.symbolEffect)
-                                                        .foregroundStyle(.white)
-                                                }
-                                        }
-                                        Button {
-                                            musicManager.nextTrack()
-                                        } label: {
-                                            Capsule()
-                                                .fill(.black)
-                                                .frame(width: 30, height: 30)
-                                                .overlay {
-                                                    Rectangle()
-                                                        .fill(.clear)
-                                                        .contentShape(Rectangle())
-                                                        .frame(width: 30, height: 30)
-                                                        .overlay {
-                                                            Image(systemName: "forward.fill")
-                                                                .imageScale(.medium)
-                                                                .foregroundStyle(.white)
-                                                        }
-                                                    
-                                                }
-=======
                         
                         if vm.notchState == .open {
                             if vm.currentView == .menu {
@@ -208,7 +145,6 @@
                                                             }
                                                     }
                                             }
->>>>>>> 269cf0eb
                                         }
                                     }
                                     .transition(.blurReplace.animation(.spring(.bouncy(duration: 0.3)).delay(vm.notchState == .closed ? 0 : 0.1)))
