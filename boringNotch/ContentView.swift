//
//  ContentView.swift
//  boringNotchApp
//
//  Created by Harsh Vardhan Goswami  on 02/08/24
//  Modified by Richard Kunkli on 24/08/2024.
//

import AVFoundation
import Combine
import Defaults
import KeyboardShortcuts
import SwiftUI
import SwiftUIIntrospect

struct ContentView: View {
    @EnvironmentObject var vm: BoringViewModel
    @StateObject var batteryModel: BatteryStatusViewModel
    @StateObject var webcamManager: WebcamManager = .init()

    @ObservedObject var coordinator = BoringViewCoordinator.shared
    @ObservedObject var musicManager = MusicManager.shared

    @State private var hoverStartTime: Date?
    @State private var isHovering: Bool = false
    @State private var hoverAnimation: Bool = false
    @State private var hoverTask: DispatchWorkItem?

    @State private var gestureProgress: CGFloat = .zero

    @State private var haptics: Bool = false

    @Namespace var albumArtNamespace

    @Default(.useMusicVisualizer) var useMusicVisualizer

    @Default(.showNotHumanFace) var showNotHumanFace
    @Default(.useModernCloseAnimation) var useModernCloseAnimation

    var body: some View {
        ZStack(alignment: .top) {
            NotchLayout()
                //.frame(alignment: .top)
                .padding(.horizontal, vm.notchState == .open ? Defaults[.cornerRadiusScaling] ? (cornerRadiusInsets.opened - 5) : (cornerRadiusInsets.closed - 5) : 12)
                .padding([.horizontal, .bottom], vm.notchState == .open ? 12 : 0)
                .frame(maxWidth: (((musicManager.isPlaying || !musicManager.isPlayerIdle) && vm.notchState == .closed && coordinator.showMusicLiveActivityOnClosed) || (vm.expandingView.show && (vm.expandingView.type == .battery)) || Defaults[.inlineHUD]) ? nil : vm.notchSize.width + ((hoverAnimation || (vm.notchState == .closed)) ? 20 : 0) + gestureProgress, maxHeight: ((coordinator.sneakPeek.show && coordinator.sneakPeek.type != .music) || (coordinator.sneakPeek.show && coordinator.sneakPeek.type == .music && vm.notchState == .closed)) ? nil : vm.notchSize.height + (hoverAnimation ? 8 : 0) + gestureProgress / 3, alignment: .top)
                .background(.black)
                .mask {
                    NotchShape(cornerRadius: ((vm.notchState == .open) && Defaults[.cornerRadiusScaling]) ? cornerRadiusInsets.opened : cornerRadiusInsets.closed).drawingGroup()
                }
                .frame(width: vm.notchState == .closed ? (((musicManager.isPlaying || !musicManager.isPlayerIdle) && coordinator.showMusicLiveActivityOnClosed) || (vm.expandingView.show && (vm.expandingView.type == .battery)) || (Defaults[.inlineHUD] && coordinator.sneakPeek.show && coordinator.sneakPeek.type != .music)) ? nil : vm.closedNotchSize.width + (hoverAnimation ? 20 : 0) + gestureProgress : nil, height: vm.notchState == .closed ? vm.closedNotchSize.height + (hoverAnimation ? 8 : 0) + gestureProgress / 3 : nil, alignment: .top)
                //.padding(.bottom, vm.notchState == .open ? 30 : 0) // Safe area to ensure the notch does not close if the cursor is within 30px of the notch from the bottom.

                .conditionalModifier(!useModernCloseAnimation) { view in
                            let notchStateAnimation = Animation.bouncy.speed(1.2)
                            let hoverAnimationAnimation = Animation.bouncy.speed(1.2)
                            return view
                                .animation(notchStateAnimation, value: vm.notchState)
                                .animation(hoverAnimationAnimation, value: hoverAnimation)
                        }
                .conditionalModifier(useModernCloseAnimation) { view in
                    let hoverAnimationAnimation = Animation.bouncy.speed(1.2)
                    let notchStateAnimation = Animation.spring.speed(1.2)
                    return view
                        .animation(hoverAnimationAnimation, value: hoverAnimation)
                        .animation(notchStateAnimation, value: vm.notchState)
                }
//                .allowsHitTesting(true)
//                .animation(.smooth, value: gestureProgress)
//                .transition(.blurReplace.animation(.interactiveSpring(dampingFraction: 1.2)))
                .conditionalModifier(Defaults[.openNotchOnHover]) { view in
                    view.onHover { systemHovering in
                        let hovering = systemHovering || vm.isMouseHovering()

                        if hovering {
                            // Use Core Animation for hover state
                            withAnimation(.bouncy.speed(1.2)) {
                                hoverAnimation = true
                                isHovering = true
                            }

                            if (vm.notchState == .closed) && Defaults[.enableHaptics] {
                                haptics.toggle()
                            }

                            if coordinator.sneakPeek.show {
                                return
                            }

                            hoverTask?.cancel()

                            let task = DispatchWorkItem { [weak vm] in
                                guard let vm = vm, vm.notchState == .closed else { return }
                                DispatchQueue.main.async {
                                    withAnimation(.bouncy.speed(1.2)) {
                                        doOpen()
                                    }
                                }
                            }

                            hoverTask = task
                            DispatchQueue.main.asyncAfter(deadline: .now() + Defaults[.minimumHoverDuration], execute: task)

                        } else {
                            hoverTask?.cancel()
                            hoverTask = nil

                            // Use Core Animation for hover exit
                            withAnimation(.bouncy.speed(1.2)) {
                                hoverAnimation = false
                                isHovering = false
                            }

                            if vm.notchState == .open {
                                withAnimation(.bouncy.speed(1.2)) {
                                    vm.close()
                                }
                            }
                        }
                    }
                }
                .conditionalModifier(!Defaults[.openNotchOnHover]) { view in
                    view
                        .onHover { hovering in
                            if hovering {
                                withAnimation(vm.animation) {
                                    hoverAnimation = true
                                }
                            } else {
                                withAnimation(vm.animation) {
                                    hoverAnimation = false
                                }
                                if vm.notchState == .open {
                                    vm.close()
                                }
                            }
                        }
                        .onTapGesture {
                            if (vm.notchState == .closed) && Defaults[.enableHaptics] {
                                haptics.toggle()
                            }
                            doOpen()
                        }
                        .conditionalModifier(Defaults[.enableGestures]) { view in
                            view
                                .panGesture(direction: .down) { translation, phase in
                                    guard vm.notchState == .closed else { return }
                                    withAnimation(.smooth) {
                                        gestureProgress = (translation / Defaults[.gestureSensitivity]) * 20
                                    }

                                    if phase == .ended {
                                        withAnimation(.smooth) {
                                            gestureProgress = .zero
                                        }
                                    }
                                    if translation > Defaults[.gestureSensitivity] {
                                        if Defaults[.enableHaptics] {
                                            haptics.toggle()
                                        }
                                        withAnimation(.smooth) {
                                            gestureProgress = .zero
                                        }
                                        doOpen()
                                    }
                                }
                        }
                }
                .conditionalModifier(Defaults[.closeGestureEnabled] && Defaults[.enableGestures]) { view in
                    view
                        .panGesture(direction: .up) { translation, phase in
                            if vm.notchState == .open && !vm.isHoveringCalendar {
                                withAnimation(.smooth) {
                                    gestureProgress = (translation / Defaults[.gestureSensitivity]) * -20
                                }
                                if phase == .ended {
                                    withAnimation(.smooth) {
                                        gestureProgress = .zero
                                    }
                                }
                                if translation > Defaults[.gestureSensitivity] {
                                    withAnimation(.smooth) {
                                        gestureProgress = .zero
                                        hoverAnimation = false
                                    }
                                    vm.close()
                                    if (vm.notchState == .closed) && Defaults[.enableHaptics] {
                                        haptics.toggle()
                                    }
                                }
                            }
                        }
                }
                .onAppear(perform: {
                    DispatchQueue.main.asyncAfter(deadline: .now() + 1) {
                        withAnimation(vm.animation) {
                            if coordinator.firstLaunch {
                                doOpen()
                            }
                        }
                    }
                })
                .sensoryFeedback(.alignment, trigger: haptics)
                .contextMenu {
                    SettingsLink(label: {
                        Text("Settings")
                    })
                    .keyboardShortcut(KeyEquivalent(","), modifiers: .command)
//                    Button("Edit") { // Doesnt work....
//                        let dn = DynamicNotch(content: EditPanelView())
//                        dn.toggle()
//                    }
//                    #if DEBUG
//                    .disabled(false)
//                    #else
//                    .disabled(true)
//                    #endif
//                    .keyboardShortcut("E", modifiers: .command)
                }
        }
        .frame(maxWidth: openNotchSize.width + 40, maxHeight: openNotchSize.height + 20, alignment: .top)
        .shadow(color: ((vm.notchState == .open || hoverAnimation) && Defaults[.enableShadow]) ? .black.opacity(0.6) : .clear, radius: Defaults[.cornerRadiusScaling] ? 10 : 5)
        .background(dragDetector)
        .environmentObject(vm)
        .environmentObject(batteryModel)
        .environmentObject(webcamManager)
    }

    @ViewBuilder
      func NotchLayout() -> some View {
          VStack(alignment: .leading) {
              VStack(alignment: .leading) {
                  if coordinator.firstLaunch {
                      Spacer()
                      HelloAnimation().frame(width: 200, height: 80).onAppear(perform: {
                          vm.closeHello()
                      })
                      .padding(.top, 40)
                      Spacer()
                  } else {
                      if vm.expandingView.type == .battery && vm.expandingView.show && vm.notchState == .closed && Defaults[.showPowerStatusNotifications] {
                        HStack(spacing: 0) {
                            HStack {
                                Text(batteryModel.statusText)
                                    .font(.subheadline)
                            }

                            Rectangle()
                                .fill(.black)
                                .frame(width: vm.closedNotchSize.width + 5)

                            HStack {
                                BoringBatteryView(
                                    batteryWidth: 30,
                                    isCharging: batteryModel.isCharging,
                                    isInLowPowerMode: batteryModel.isInLowPowerMode,
                                    isPluggedIn: batteryModel.isPluggedIn,
                                    levelBattery: batteryModel.levelBattery,
                                    isForNotification: true
                                )
                            }
                            .frame(width: 76, alignment: .trailing)
                        }
                        .frame(height: vm.closedNotchSize.height + (hoverAnimation ? 8 : 0), alignment: .center)
<<<<<<< HEAD
                      } else if coordinator.sneakPeek.show && Defaults[.inlineHUD] && (coordinator.sneakPeek.type != .music) && (coordinator.sneakPeek.type != .battery) {
                          InlineHUD(type: $coordinator.sneakPeek.type, value: $coordinator.sneakPeek.value, icon: $coordinator.sneakPeek.icon, hoverAnimation: $hoverAnimation, gestureProgress: $gestureProgress)
                              .transition(.opacity)
                      } else if !vm.expandingView.show && vm.notchState == .closed && (musicManager.isPlaying || !musicManager.isPlayerIdle) && coordinator.showMusicLiveActivityOnClosed {
                          MusicLiveActivity()
                      } else {
                          BoringHeader()
                              .frame(height: max(24, vm.closedNotchSize.height))
                              .blur(radius: abs(gestureProgress) > 0.3 ? min(abs(gestureProgress), 8) : 0)
                      }
                      
                      if coordinator.sneakPeek.show && !Defaults[.inlineHUD] {
                          if (coordinator.sneakPeek.type != .music) && (coordinator.sneakPeek.type != .battery) {
                              SystemEventIndicatorModifier(eventType: $coordinator.sneakPeek.type, value: $coordinator.sneakPeek.value, icon: $coordinator.sneakPeek.icon, sendEventBack: { _ in
                                  //
                              })
                              
                              .padding(.bottom, 10)
                              .padding(.leading, 4)
                              .padding(.trailing, 8)
                          } else if coordinator.sneakPeek.type != .battery {
                              if vm.notchState == .closed {
                                  HStack(alignment: .center) {
                                      Image(systemName: "music.note")
                                      GeometryReader { geo in
                                          MarqueeText(.constant(musicManager.songTitle + " - " + musicManager.artistName), textColor: .gray, minDuration: 1, frameWidth: geo.size.width)
                                      }
                                  }
                                  
                                  .foregroundStyle(.gray)
                                  .padding(.bottom, 10)
                              }
                          }
                      }
                  }
              }
              .conditionalModifier((coordinator.sneakPeek.show && (coordinator.sneakPeek.type == .music) && vm.notchState == .closed) || (coordinator.sneakPeek.show && (coordinator.sneakPeek.type != .music) && (musicManager.isPlaying || !musicManager.isPlayerIdle))) { view in
                  view
                      .fixedSize()
              }
              .zIndex(2)
              
              ZStack {
                  if vm.notchState == .open {
                      switch coordinator.currentView {
                          case .home:
                              NotchHomeView(albumArtNamespace: albumArtNamespace)
                          case .shelf:
                              NotchShelfView()
                      }
                  }
              }
              .zIndex(1)
              .allowsHitTesting(vm.notchState == .open)
              .blur(radius: abs(gestureProgress) > 0.3 ? min(abs(gestureProgress), 8) : 0)
              .opacity(abs(gestureProgress) > 0.3 ? min(abs(gestureProgress * 2), 0.8) : 1)
          }
      }
=======
                    } else if coordinator.sneakPeek.show && Defaults[.inlineHUD] && (coordinator.sneakPeek.type != .music) && (vm.expandingView.type != .battery) {
                        InlineHUD(type: $coordinator.sneakPeek.type, value: $coordinator.sneakPeek.value, icon: $coordinator.sneakPeek.icon, hoverAnimation: $hoverAnimation, gestureProgress: $gestureProgress)
                            .transition(.opacity)
                    } else if vm.notchState == .closed && (musicManager.isPlaying || !musicManager.isPlayerIdle) && vm.showMusicLiveActivityOnClosed && coordinator.musicLiveActivityEnabled {
                        MusicLiveActivity()
                    } else if !vm.expandingView.show && vm.notchState == .closed && (!musicManager.isPlaying && musicManager.isPlayerIdle) && Defaults[.showNotHumanFace] {
                        BoringFaceAnimation().animation(.interactiveSpring, value: musicManager.isPlayerIdle)
                    } else if vm.notchState == .open {
                        BoringHeader()
                            .frame(height: max(24, vm.closedNotchSize.height))
                            .blur(radius: abs(gestureProgress) > 0.3 ? min(abs(gestureProgress), 8) : 0)
                            .animation(.spring(response: 1, dampingFraction: 1, blendDuration: 0.8), value: vm.notchState)
                    } else {
                        Rectangle().fill(.clear).frame(width: vm.closedNotchSize.width - 20, height: vm.closedNotchSize.height)
                    }

                    if coordinator.sneakPeek.show && !Defaults[.inlineHUD] {
                        if (coordinator.sneakPeek.type != .music) && (coordinator.sneakPeek.type != .battery) {
                            SystemEventIndicatorModifier(eventType: $coordinator.sneakPeek.type, value: $coordinator.sneakPeek.value, icon: $coordinator.sneakPeek.icon, sendEventBack: { _ in
                                //
                            })
                            .padding(.bottom, 10)
                            .padding(.leading, 4)
                            .padding(.trailing, 8)
                        } else if vm.expandingView.type != .battery {
                            if vm.notchState == .closed {
                                HStack(alignment: .center) {
                                    Image(systemName: "music.note")
                                    GeometryReader { geo in
                                        MarqueeText(.constant(musicManager.songTitle + " - " + musicManager.artistName), textColor: .gray, minDuration: 1, frameWidth: geo.size.width)
                                    }
                                }
                                .foregroundStyle(.gray)
                                .padding(.bottom, 10)
                            }
                        }
                    }
                }
            }
            .conditionalModifier((coordinator.sneakPeek.show && (coordinator.sneakPeek.type == .music) && vm.notchState == .closed) || (coordinator.sneakPeek.show && (coordinator.sneakPeek.type != .music) && (musicManager.isPlaying || !musicManager.isPlayerIdle))) { view in
                view
                    .fixedSize()
            }
            .zIndex(2)

            ZStack {
                if vm.notchState == .open {
                    switch coordinator.currentView {
                    case .home:
                        NotchHomeView(albumArtNamespace: albumArtNamespace)
                    case .shelf:
                        NotchShelfView()
                    }
                }
            }
            .zIndex(1)
            .allowsHitTesting(vm.notchState == .open)
            .blur(radius: abs(gestureProgress) > 0.3 ? min(abs(gestureProgress), 8) : 0)
            .opacity(abs(gestureProgress) > 0.3 ? min(abs(gestureProgress * 2), 0.8) : 1)
        }
    }
>>>>>>> 21289074

    @ViewBuilder
    func BoringFaceAnimation() -> some View {
        HStack {
            HStack {
                Rectangle()
                    .fill(.clear)
                    .frame(width: max(0, vm.closedNotchSize.height - 12), height: max(0, vm.closedNotchSize.height - 12))
                Rectangle()
                    .fill(.black)
                    .frame(width: vm.closedNotchSize.width - 20)
                MinimalFaceFeatures()
            }
        }.frame(height: vm.closedNotchSize.height + (hoverAnimation ? 8 : 0), alignment: .center)
    }

    @ViewBuilder
    func MusicLiveActivity() -> some View {
        HStack {
            HStack {
                Color.clear
                    .aspectRatio(1, contentMode: .fit)
                    .background(
                        Image(nsImage: musicManager.albumArt)
                            .resizable()
                            .aspectRatio(contentMode: .fill)
                    )
                    .clipped()
                    .clipShape(RoundedRectangle(cornerRadius: MusicPlayerImageSizes.cornerRadiusInset.closed))
                    .matchedGeometryEffect(id: "albumArt", in: albumArtNamespace)
                    .frame(width: max(0, vm.closedNotchSize.height - 12), height: max(0, vm.closedNotchSize.height - 12))
            }
            .frame(width: max(0, vm.closedNotchSize.height - (hoverAnimation ? 0 : 12) + gestureProgress / 2), height: max(0, vm.closedNotchSize.height - (hoverAnimation ? 0 : 12)))

            Rectangle()
                .fill(.black)
                .frame(width: vm.closedNotchSize.width - 20)

            HStack {
                if useMusicVisualizer {
                    Rectangle()
                        .fill(Defaults[.coloredSpectrogram] ? Color(nsColor: musicManager.avgColor).gradient : Color.gray.gradient)
                        .frame(width: 50, alignment: .center)
                        .matchedGeometryEffect(id: "spectrum", in: albumArtNamespace)
                        .mask {
                            AudioSpectrumView(isPlaying: $musicManager.isPlaying)
                                .frame(width: 16, height: 12)
                        }
                        .frame(width: max(0, vm.closedNotchSize.height - (hoverAnimation ? 0 : 12) + gestureProgress / 2),
                               height: max(0, vm.closedNotchSize.height - (hoverAnimation ? 0 : 12)), alignment: .center)
                } else {
                    LottieAnimationView()
                        .frame(maxWidth: .infinity, maxHeight: .infinity)
                }
            }
            .frame(width: max(0, vm.closedNotchSize.height - (hoverAnimation ? 0 : 12) + gestureProgress / 2),
                   height: max(0, vm.closedNotchSize.height - (hoverAnimation ? 0 : 12)), alignment: .center)
        }
        .frame(height: vm.closedNotchSize.height + (hoverAnimation ? 8 : 0), alignment: .center)
    }

    @ViewBuilder
    var dragDetector: some View {
        if Defaults[.boringShelf] {
            Color.clear
                .frame(maxWidth: .infinity, maxHeight: .infinity)
                .contentShape(Rectangle())
                .onDrop(of: [.data], isTargeted: $vm.dragDetectorTargeting) { _ in true }
                .onChange(of: vm.anyDropZoneTargeting) { _, isTargeted in
                    if isTargeted, vm.notchState == .closed {
                        coordinator.currentView = .shelf
                        doOpen()
                    } else if !isTargeted {
                        print("DROP EVENT", vm.dropEvent)
                        if vm.dropEvent {
                            vm.dropEvent = false
                            return
                        }

                        vm.dropEvent = false
                        vm.close()
                    }
                }
        } else {
            EmptyView()
        }
    }

    private func doOpen() {
        withAnimation(.bouncy.speed(1.2)) {
            vm.open()
        }
    }

    private func calculateBottomPadding() -> CGFloat {
		let safeAreaNotchHeight: CGFloat = 30 // Safe area to ensure the notch does not close if the cursor is within 30px of the notch from the bottom.
		
        if vm.notchState == .open {
            return safeAreaNotchHeight
        }
        
        let shouldExtendHover = vm.closedNotchSize.height == 0 && Defaults[.extendHoverArea]
        return shouldExtendHover ? safeAreaNotchHeight : 0
    }
}

struct FullScreenDropDelegate: DropDelegate {
    @Binding var isTargeted: Bool
    let onDrop: () -> Void

    func dropEntered(info _: DropInfo) {
        isTargeted = true
    }

    func dropExited(info _: DropInfo) {
        isTargeted = false
    }

    func performDrop(info _: DropInfo) -> Bool {
        isTargeted = false
        onDrop()
        return true
    }
}<|MERGE_RESOLUTION|>--- conflicted
+++ resolved
@@ -262,11 +262,10 @@
                             .frame(width: 76, alignment: .trailing)
                         }
                         .frame(height: vm.closedNotchSize.height + (hoverAnimation ? 8 : 0), alignment: .center)
-<<<<<<< HEAD
                       } else if coordinator.sneakPeek.show && Defaults[.inlineHUD] && (coordinator.sneakPeek.type != .music) && (coordinator.sneakPeek.type != .battery) {
                           InlineHUD(type: $coordinator.sneakPeek.type, value: $coordinator.sneakPeek.value, icon: $coordinator.sneakPeek.icon, hoverAnimation: $hoverAnimation, gestureProgress: $gestureProgress)
                               .transition(.opacity)
-                      } else if !vm.expandingView.show && vm.notchState == .closed && (musicManager.isPlaying || !musicManager.isPlayerIdle) && coordinator.showMusicLiveActivityOnClosed {
+                      } else if !vm.expandingView.show && vm.notchState == .closed && (musicManager.isPlaying || !musicManager.isPlayerIdle) && coordinator.musicLiveActivityEnabled {
                           MusicLiveActivity()
                       } else {
                           BoringHeader()
@@ -321,69 +320,6 @@
               .opacity(abs(gestureProgress) > 0.3 ? min(abs(gestureProgress * 2), 0.8) : 1)
           }
       }
-=======
-                    } else if coordinator.sneakPeek.show && Defaults[.inlineHUD] && (coordinator.sneakPeek.type != .music) && (vm.expandingView.type != .battery) {
-                        InlineHUD(type: $coordinator.sneakPeek.type, value: $coordinator.sneakPeek.value, icon: $coordinator.sneakPeek.icon, hoverAnimation: $hoverAnimation, gestureProgress: $gestureProgress)
-                            .transition(.opacity)
-                    } else if vm.notchState == .closed && (musicManager.isPlaying || !musicManager.isPlayerIdle) && vm.showMusicLiveActivityOnClosed && coordinator.musicLiveActivityEnabled {
-                        MusicLiveActivity()
-                    } else if !vm.expandingView.show && vm.notchState == .closed && (!musicManager.isPlaying && musicManager.isPlayerIdle) && Defaults[.showNotHumanFace] {
-                        BoringFaceAnimation().animation(.interactiveSpring, value: musicManager.isPlayerIdle)
-                    } else if vm.notchState == .open {
-                        BoringHeader()
-                            .frame(height: max(24, vm.closedNotchSize.height))
-                            .blur(radius: abs(gestureProgress) > 0.3 ? min(abs(gestureProgress), 8) : 0)
-                            .animation(.spring(response: 1, dampingFraction: 1, blendDuration: 0.8), value: vm.notchState)
-                    } else {
-                        Rectangle().fill(.clear).frame(width: vm.closedNotchSize.width - 20, height: vm.closedNotchSize.height)
-                    }
-
-                    if coordinator.sneakPeek.show && !Defaults[.inlineHUD] {
-                        if (coordinator.sneakPeek.type != .music) && (coordinator.sneakPeek.type != .battery) {
-                            SystemEventIndicatorModifier(eventType: $coordinator.sneakPeek.type, value: $coordinator.sneakPeek.value, icon: $coordinator.sneakPeek.icon, sendEventBack: { _ in
-                                //
-                            })
-                            .padding(.bottom, 10)
-                            .padding(.leading, 4)
-                            .padding(.trailing, 8)
-                        } else if vm.expandingView.type != .battery {
-                            if vm.notchState == .closed {
-                                HStack(alignment: .center) {
-                                    Image(systemName: "music.note")
-                                    GeometryReader { geo in
-                                        MarqueeText(.constant(musicManager.songTitle + " - " + musicManager.artistName), textColor: .gray, minDuration: 1, frameWidth: geo.size.width)
-                                    }
-                                }
-                                .foregroundStyle(.gray)
-                                .padding(.bottom, 10)
-                            }
-                        }
-                    }
-                }
-            }
-            .conditionalModifier((coordinator.sneakPeek.show && (coordinator.sneakPeek.type == .music) && vm.notchState == .closed) || (coordinator.sneakPeek.show && (coordinator.sneakPeek.type != .music) && (musicManager.isPlaying || !musicManager.isPlayerIdle))) { view in
-                view
-                    .fixedSize()
-            }
-            .zIndex(2)
-
-            ZStack {
-                if vm.notchState == .open {
-                    switch coordinator.currentView {
-                    case .home:
-                        NotchHomeView(albumArtNamespace: albumArtNamespace)
-                    case .shelf:
-                        NotchShelfView()
-                    }
-                }
-            }
-            .zIndex(1)
-            .allowsHitTesting(vm.notchState == .open)
-            .blur(radius: abs(gestureProgress) > 0.3 ? min(abs(gestureProgress), 8) : 0)
-            .opacity(abs(gestureProgress) > 0.3 ? min(abs(gestureProgress * 2), 0.8) : 1)
-        }
-    }
->>>>>>> 21289074
 
     @ViewBuilder
     func BoringFaceAnimation() -> some View {
